--- conflicted
+++ resolved
@@ -14,10 +14,7 @@
 import { recordPostOutcome } from '../compliance/ruleViolationTracker.js';
 import { applyImageShieldProtection } from '../routes/upload.js';
 import type { PostingPermission } from '../lib/reddit.js';
-<<<<<<< HEAD
 import { ImgboxService } from '../lib/imgbox-service.js';
-=======
->>>>>>> 9c4bc38a
 
 export interface RedditUploadOptions {
   assetId?: number;
@@ -31,10 +28,7 @@
   spoiler?: boolean;
   flairText?: string;
   applyWatermark?: boolean;
-<<<<<<< HEAD
   allowImgboxFallback?: boolean;
-=======
->>>>>>> 9c4bc38a
 }
 
 
@@ -46,11 +40,8 @@
   error?: string;
   warnings?: string[];
   decision?: PostingPermission;
-<<<<<<< HEAD
   fallbackUsed?: 'imgbox';
   fallbackUrl?: string;
-=======
->>>>>>> 9c4bc38a
 }
 
 
@@ -159,7 +150,6 @@
         }
       );
 
-<<<<<<< HEAD
       let finalResult = uploadResult;
 
       if (!finalResult.success && options.allowImgboxFallback) {
@@ -182,10 +172,6 @@
 
       if (!finalResult.success) {
         return finalResult;
-=======
-      if (!uploadResult.success) {
-        return uploadResult;
->>>>>>> 9c4bc38a
       }
 
       // Record successful upload
@@ -208,16 +194,12 @@
         duration: Date.now() - startTime,
       };
 
-<<<<<<< HEAD
       const logMessage =
         finalResult.fallbackUsed === 'imgbox'
           ? 'Reddit upload completed via Imgbox fallback'
           : 'Reddit native upload successful';
 
       logger.info(logMessage, logContext);
-=======
-      logger.info('Reddit native upload successful', logContext);
->>>>>>> 9c4bc38a
 
       return uploadResult;
 
@@ -485,7 +467,6 @@
     }
   }
 
-<<<<<<< HEAD
   private static mergeWarnings(...sources: Array<ReadonlyArray<string> | undefined>): string[] | undefined {
     const values = (sources || [])
       .flatMap(source => (source ?? []).filter(item => typeof item === 'string' && item.trim().length > 0));
@@ -622,8 +603,6 @@
       };
     }
   }
-=======
->>>>>>> 9c4bc38a
 
   /**
    * Batch upload multiple images (for future gallery support)
