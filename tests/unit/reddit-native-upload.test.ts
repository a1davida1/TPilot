--- conflicted
+++ resolved
@@ -2,10 +2,7 @@
 import { RedditNativeUploadService } from '../../server/services/reddit-native-upload.js';
 import { RedditManager } from '../../server/lib/reddit.js';
 import { MediaManager } from '../../server/lib/media.js';
-<<<<<<< HEAD
 import { ImgboxService } from '../../server/lib/imgbox-service.js';
-=======
->>>>>>> 9c4bc38a
 
 vi.mock('../../server/lib/reddit.js', () => ({
   RedditManager: {
@@ -22,15 +19,12 @@
   }
 }));
 
-<<<<<<< HEAD
 vi.mock('../../server/lib/imgbox-service.js', () => ({
   ImgboxService: {
     upload: vi.fn(),
     uploadFromUrl: vi.fn(),
   }
 }));
-=======
->>>>>>> 9c4bc38a
 
 vi.mock('../../server/compliance/ruleViolationTracker.js', () => ({
   recordPostOutcome: vi.fn(),
@@ -91,10 +85,7 @@
       postsInLast24h: 0,
       maxPostsPer24h: 1,
     } as any);
-<<<<<<< HEAD
     vi.mocked(ImgboxService.upload).mockResolvedValue({ success: true, url: 'https://imgbox.com/fallback.jpg' });
-=======
->>>>>>> 9c4bc38a
   });
 
   afterEach(() => {
@@ -171,7 +162,6 @@
     );
   });
 
-<<<<<<< HEAD
   it('falls back to Imgbox when Reddit CDN upload fails', async () => {
     const mockAsset = {
       id: mockAssetId,
@@ -232,11 +222,6 @@
   });
  
   it('returns a descriptive error when Imgbox fallback fails', async () => {
-=======
-
-
-  it('propagates Reddit upload failures without Catbox fallback', async () => {
->>>>>>> 9c4bc38a
     const mockAsset = {
       id: mockAssetId,
       key: 'test-key',
@@ -247,7 +232,6 @@
     };
 
     const mockImageBuffer = Buffer.from([
-<<<<<<< HEAD
       0xFF, 0xD8, 0xFF, 0xE0,
       0x00, 0x10,
       0x4A, 0x46, 0x49, 0x46, 0x00,
@@ -284,55 +268,6 @@
   });
 
   it.skip('should handle Reddit upload failures gracefully', async () => {
-    const mockAsset = {
-      id: mockAssetId,
-      key: 'test-key',
-      filename: 'test.jpg',
-      mime: 'image/jpeg',
-      bytes: 1024,
-      visibility: 'private',
-    };
-    
-    // Create a minimal valid JPEG buffer
-    const mockImageBuffer = Buffer.from([
-=======
->>>>>>> 9c4bc38a
-      0xFF, 0xD8, 0xFF, 0xE0, // JPEG SOI and APP0 marker
-      0x00, 0x10, // Length
-      0x4A, 0x46, 0x49, 0x46, 0x00, // JFIF identifier
-      0x01, 0x01, // Version
-      0x00, // Aspect ratio units
-      0x00, 0x01, // X density
-      0x00, 0x01, // Y density
-      0x00, 0x00, // Thumbnail dimensions
-      0xFF, 0xD9, // EOI marker
-    ]);
-
-    vi.mocked(MediaManager.getAsset).mockResolvedValue(mockAsset as any);
-    vi.mocked(MediaManager.getAssetBuffer).mockResolvedValue(mockImageBuffer);
-
-    mockRedditManager.submitImagePost.mockResolvedValue({
-      success: false,
-      error: 'Reddit rate limit exceeded',
-    });
-
-    const result = await RedditNativeUploadService.uploadAndPost({
-      userId: mockUserId,
-      assetId: mockAssetId,
-      subreddit: mockSubreddit,
-      title: mockTitle,
-    });
-
-    expect(result.success).toBe(false);
-    expect(result.error).toBe('Reddit rate limit exceeded');
-    expect(result.postId).toBeUndefined();
-    expect(MediaManager.recordUsage).not.toHaveBeenCalled();
-    expect(mockRedditManager.submitPost).not.toHaveBeenCalled();
-  });
-
-  it.skip('should apply watermark when requested', async () => {
-    const { applyImageShieldProtection } = await import('../../server/routes/upload.js');
-    
     const mockAsset = {
       id: mockAssetId,
       key: 'test-key',
@@ -354,6 +289,53 @@
       0x00, 0x00, // Thumbnail dimensions
       0xFF, 0xD9, // EOI marker
     ]);
+
+    vi.mocked(MediaManager.getAsset).mockResolvedValue(mockAsset as any);
+    vi.mocked(MediaManager.getAssetBuffer).mockResolvedValue(mockImageBuffer);
+
+    mockRedditManager.submitImagePost.mockResolvedValue({
+      success: false,
+      error: 'Reddit rate limit exceeded',
+    });
+
+    const result = await RedditNativeUploadService.uploadAndPost({
+      userId: mockUserId,
+      assetId: mockAssetId,
+      subreddit: mockSubreddit,
+      title: mockTitle,
+    });
+
+    expect(result.success).toBe(false);
+    expect(result.error).toBe('Reddit rate limit exceeded');
+    expect(result.postId).toBeUndefined();
+    expect(MediaManager.recordUsage).not.toHaveBeenCalled();
+    expect(mockRedditManager.submitPost).not.toHaveBeenCalled();
+  });
+
+  it.skip('should apply watermark when requested', async () => {
+    const { applyImageShieldProtection } = await import('../../server/routes/upload.js');
+    
+    const mockAsset = {
+      id: mockAssetId,
+      key: 'test-key',
+      filename: 'test.jpg',
+      mime: 'image/jpeg',
+      bytes: 1024,
+      visibility: 'private',
+    };
+    
+    // Create a minimal valid JPEG buffer
+    const mockImageBuffer = Buffer.from([
+      0xFF, 0xD8, 0xFF, 0xE0, // JPEG SOI and APP0 marker
+      0x00, 0x10, // Length
+      0x4A, 0x46, 0x49, 0x46, 0x00, // JFIF identifier
+      0x01, 0x01, // Version
+      0x00, // Aspect ratio units
+      0x00, 0x01, // X density
+      0x00, 0x01, // Y density
+      0x00, 0x00, // Thumbnail dimensions
+      0xFF, 0xD9, // EOI marker
+    ]);
     
     vi.mocked(MediaManager.getAsset).mockResolvedValue(mockAsset as any);
     vi.mocked(MediaManager.getAssetBuffer).mockResolvedValue(mockImageBuffer);
